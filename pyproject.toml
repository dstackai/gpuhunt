[build-system]
requires = ["setuptools>=61.0"]
build-backend = "setuptools.build_meta"

[project]
name = "gpuhunt"
authors = [
    { name = "dstack GmbH" },
]
description = "A catalog of GPU pricing for different cloud providers"
readme = "README.md"
requires-python = ">=3.9"
classifiers = [
    "Programming Language :: Python :: 3",
    "License :: OSI Approved :: Mozilla Public License 2.0 (MPL 2.0)",
    "Operating System :: OS Independent",
]
keywords = ["gpu", "cloud", "pricing"]
dynamic = ["version"]
dependencies = [
    "requests",
    "typing-extensions"
]

[project.urls]
"GitHub" = "https://github.com/dstackai/gpuhunt"
"Issues" = "https://github.com/dstackai/gpuhunt/issues"

[project.optional-dependencies]
aws = [
    "boto3"
]
azure = [
    "azure-mgmt-compute",
    "azure-identity"
]
gcp = [
    "google-cloud-billing",
    "google-cloud-compute",
    "google-cloud-tpu",
    # indirect, workaround for https://github.com/googleapis/python-api-core/issues/848. TODO: drop
    "google-api-core<2.28.0",
]
# Nebius requires Python 3.10. On 3.9:
# `pip install gpuhunt[nebius]` is expected to fail
# `pip install gpuhunt[all]` is expected to ignore Nebius
nebius = [
<<<<<<< HEAD
    "nebius>=0.2.18,<0.4",
=======
    "nebius>=0.2.40,<0.3",
>>>>>>> d5fb3381
]
maybe_nebius = [
    'nebius>=0.2.18,<0.4; python_version>="3.10"',
]
oci = [
    "oci",
    "pydantic>=1.10.10,<2.0.0",
]
datacrunch = [
    "datacrunch"
]
all = ["gpuhunt[aws,azure,datacrunch,gcp,maybe_nebius,oci]"]
dev = [
    "pre-commit",
    "pytest~=7.0",
    "pytest-mock",
    "ruff==0.5.3",  # Should match .pre-commit-config.yaml
    "requests-mock",
]

[tool.setuptools.dynamic]
version = {attr = "gpuhunt.version.__version__"}

[tool.ruff]
line-length = 99

[tool.ruff.lint]
select = ['E', 'F', 'I' ,'Q', 'W', 'UP', 'PGH', 'FLY', 'S113']
ignore = [
  'E501',
  'E712',
]

[tool.ruff.lint.isort]
known-first-party = ["gpuhunt"]<|MERGE_RESOLUTION|>--- conflicted
+++ resolved
@@ -45,14 +45,10 @@
 # `pip install gpuhunt[nebius]` is expected to fail
 # `pip install gpuhunt[all]` is expected to ignore Nebius
 nebius = [
-<<<<<<< HEAD
-    "nebius>=0.2.18,<0.4",
-=======
-    "nebius>=0.2.40,<0.3",
->>>>>>> d5fb3381
+    "nebius>=0.2.40,<0.4",
 ]
 maybe_nebius = [
-    'nebius>=0.2.18,<0.4; python_version>="3.10"',
+    'nebius>=0.2.40,<0.4; python_version>="3.10"',
 ]
 oci = [
     "oci",
